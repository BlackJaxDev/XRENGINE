#version 460

// Bottom-up BVH refit. Recomputes leaf bounds from updated primitive AABBs
// then propagates bounds to internal nodes.

layout (constant_id = 0) const uint MAX_LEAF_PRIMITIVES = 1u;
layout (constant_id = 1) const uint BVH_MODE = 0u;

#include "bvh_nodes.glslinc"

struct MortonObject
{
    uint mortonCode;
    uint objectId;
};

struct Aabb
{
    vec4 minBounds;
    vec4 maxBounds;
};

layout(std430, binding = 0) buffer AABBs
{
    Aabb aabbs[];
};

layout(std430, binding = 1) buffer MortonCodes
{
    MortonObject mortonObjects[];
};

layout(std430, binding = 2) buffer BvhNodes
{
    uint nodeCount;
    uint rootIndex;
    uint nodeStrideScalars;
    uint maxLeafPrimitives;
    BvhNode nodes[];
};

layout(std430, binding = 3) buffer PrimitiveRanges
{
    uvec2 ranges[];
};

<<<<<<< HEAD
uniform uint debugValidation;
=======
layout(std430, binding = 4) buffer Transforms
{
    mat4 transforms[];
};

uniform uint refitStage; // 0 = update leaves, 1 = propagate internal nodes
>>>>>>> 847f3dee

vec3 combineMin(vec3 a, vec3 b) { return min(a, b); }
vec3 combineMax(vec3 a, vec3 b) { return max(a, b); }

vec3 transformPoint(mat4 m, vec3 p)
{
    return (m * vec4(p, 1.0)).xyz;
}

layout (local_size_x = 256, local_size_y = 1, local_size_z = 1) in;

void refitLeaf(uint nodeIndex)
{
    BvhNode node = nodes[nodeIndex];
    uvec2 range = ranges[nodeIndex];

    if (debugValidation != 0u)
    {
        if (range.x + range.y > mortonObjects.length())
            return;
        if ((node.flags & BVH_FLAG_LEAF) != 0u)
        {
            if (range.y == 0u)
                return;
        }
        else
        {
            if ((node.leftChild != uint(-1) && node.leftChild >= nodeCount) || (node.rightChild != uint(-1) && node.rightChild >= nodeCount))
                return;
        }
    }

    if ((node.flags & BVH_FLAG_LEAF) != 0u)
    {
        // Leaf: recompute bounds from primitives in the range.
        if (range.y == 0u)
            return;

        vec3 minB = vec3(1e30);
        vec3 maxB = vec3(-1e30);
        for (uint i = 0u; i < range.y; ++i)
        {
            uint primIndex = mortonObjects[range.x + i].objectId;
            vec3 localMin = aabbs[primIndex].minBounds.xyz;
            vec3 localMax = aabbs[primIndex].maxBounds.xyz;
            mat4 transform = transforms[primIndex];

            vec3 corners[8];
            corners[0] = vec3(localMin.x, localMin.y, localMin.z);
            corners[1] = vec3(localMax.x, localMin.y, localMin.z);
            corners[2] = vec3(localMin.x, localMax.y, localMin.z);
            corners[3] = vec3(localMax.x, localMax.y, localMin.z);
            corners[4] = vec3(localMin.x, localMin.y, localMax.z);
            corners[5] = vec3(localMax.x, localMin.y, localMax.z);
            corners[6] = vec3(localMin.x, localMax.y, localMax.z);
            corners[7] = vec3(localMax.x, localMax.y, localMax.z);

            for (int c = 0; c < 8; ++c)
            {
                vec3 transformed = transformPoint(transform, corners[c]);
                minB = combineMin(minB, transformed);
                maxB = combineMax(maxB, transformed);
            }
        }
        nodes[nodeIndex].minBounds = minB;
        nodes[nodeIndex].maxBounds = maxB;
    }
}

void propagateInternal()
{
    if (nodeCount == 0u)
        return;

    uint leafCount = (nodeCount + 1u) >> 1u;
    for (uint nodeIndex = leafCount; nodeIndex < nodeCount; ++nodeIndex)
    {
        BvhNode node = nodes[nodeIndex];
        vec3 minB = vec3(1e30);
        vec3 maxB = vec3(-1e30);

        uint left = node.leftChild;
        uint right = node.rightChild;

        if (left != uint(-1))
        {
            minB = combineMin(minB, nodes[left].minBounds);
            maxB = combineMax(maxB, nodes[left].maxBounds);
        }
        if (right != uint(-1))
        {
            minB = combineMin(minB, nodes[right].minBounds);
            maxB = combineMax(maxB, nodes[right].maxBounds);
        }

        nodes[nodeIndex].minBounds = minB;
        nodes[nodeIndex].maxBounds = maxB;
    }
}

void main()
{
    if (refitStage == 0u)
    {
        uint nodeIndex = gl_GlobalInvocationID.x;
        if (nodeIndex < nodeCount)
            refitLeaf(nodeIndex);
        return;
    }

    if (gl_GlobalInvocationID.x == 0u)
        propagateInternal();
}<|MERGE_RESOLUTION|>--- conflicted
+++ resolved
@@ -44,16 +44,13 @@
     uvec2 ranges[];
 };
 
-<<<<<<< HEAD
 uniform uint debugValidation;
-=======
 layout(std430, binding = 4) buffer Transforms
 {
     mat4 transforms[];
 };
 
 uniform uint refitStage; // 0 = update leaves, 1 = propagate internal nodes
->>>>>>> 847f3dee
 
 vec3 combineMin(vec3 a, vec3 b) { return min(a, b); }
 vec3 combineMax(vec3 a, vec3 b) { return max(a, b); }
